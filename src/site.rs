--- conflicted
+++ resolved
@@ -270,14 +270,9 @@
     output_folder: &Arc<std::path::PathBuf>,
     content_dir: &std::path::Path,
 ) {
-<<<<<<< HEAD
     robots::handle(content_dir, output_folder);
 
     let static_source = input_folder.join(site_data.site.static_path.clone());
-=======
-    // Copy static files
-    let static_source = input_folder.join(site_data.site.static_path);
->>>>>>> 7df6f715
     if static_source.is_dir() {
         let mut options = CopyOptions::new();
         options.overwrite = true; // Overwrite files if they already exist
@@ -293,12 +288,7 @@
             &output_folder.display()
         );
     } else {
-<<<<<<< HEAD
         generate_static(&output_folder.join(site_data.site.static_path.clone()));
-=======
-        // generate from embedded
-        generate_static(&output_folder.join(site_data.site.static_path));
->>>>>>> 7df6f715
     }
 
     // Copy content/media folder if present
