[package]
name = "marmite"
version = "0.1.5"
edition = "2021"
license = "AGPL-3.0-or-later"
description = "MARkdown Makes sITEs is a very simple static site generator, mainly for simple blogs."
homepage = "https://rochacbruno.github.io/marmite"
repository = "https://github.com/rochacbruno/marmite"
readme = "README.md"
keywords = ["web", "blog", "static", "site", "html"]

[dependencies]
serde = { version = "1.0", features = ["derive"] }
serde_yaml = "0.9"
<<<<<<< HEAD
hotwatch = "0.5"
tera = "1.12"
comrak = "0.17"
walkdir = "2.3"
=======
tera = "1.20"
comrak = {version = "0.29.0", features = ["shortcodes"]}
walkdir = "2.5"
>>>>>>> cbfd9670
chrono = { version = "0.4", features = ["serde"] }
frontmatter-gen = "0.0.2"
tiny_http = "0.12"
clap = { version = "4.5.20", features = ["derive"] }
fs_extra = "1.3"
regex = "1"
unicode-normalization = "0.1"
log = "0.4"
env_logger = "0.11.5"
url = "2.5.2"
rust-embed = { version = "8.5.0", features = ["interpolate-folder-path"]}
lazy_static = "1.5.0"

[profile.dev]
incremental = false
<|MERGE_RESOLUTION|>--- conflicted
+++ resolved
@@ -12,16 +12,10 @@
 [dependencies]
 serde = { version = "1.0", features = ["derive"] }
 serde_yaml = "0.9"
-<<<<<<< HEAD
 hotwatch = "0.5"
-tera = "1.12"
-comrak = "0.17"
-walkdir = "2.3"
-=======
 tera = "1.20"
 comrak = {version = "0.29.0", features = ["shortcodes"]}
 walkdir = "2.5"
->>>>>>> cbfd9670
 chrono = { version = "0.4", features = ["serde"] }
 frontmatter-gen = "0.0.2"
 tiny_http = "0.12"
