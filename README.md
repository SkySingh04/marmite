--- conflicted
+++ resolved
@@ -56,14 +56,9 @@
 
 Options:
       --serve            Serve the site with a built-in HTTP server
-<<<<<<< HEAD
       --watch            Watch for file changes and rebuild site
-      --config <CONFIG>  Path to custom configuration file (defaults to marmite.yaml)
-                         [default: marmite.yaml]
-=======
       --bind <BIND>      [default: localhost:8000]
       --config <CONFIG>  Path to custom configuration file (defaults to marmite.yaml) [default: marmite.yaml]
->>>>>>> cbfd9670
       --debug            Print debug messages
   -h, --help             Print help
   -V, --version          Print version
